""" reportGenerator.py
"""

from mods.dataHandler import Report, DataHandler
<<<<<<< HEAD
from conf.projectConfig import Config as cf
=======
from ..conf.projectConfig import Config as cf
>>>>>>> 3c0de231

class ReportGenerator:

    def __init__(self, model, tokenizer, output_type :Report):
        self.model = model
        self.tokenizer = tokenizer
        self.output_type = output_type # structured output (Report class, see DataHandler)

    def prepare_token_ids(self, pad_token_id=None, eos_token_id=None):
        '''
        Ensures pad_token_id and eos_token_id are defined.
        Uses tokenizer defaults or falls back to eos_token if needed.
        '''
        if pad_token_id is None:
            pad_token_id = self.tokenizer.pad_token_id
            if pad_token_id is None:
                # Set pad_token to eos_token if undefined
                if self.tokenizer.eos_token is not None:
                    self.tokenizer.pad_token = self.tokenizer.eos_token
                    pad_token_id = self.tokenizer.eos_token_id
                else:
                    raise ValueError("Tokenizer has no pad_token or eos_token defined.")

        if eos_token_id is None:
            eos_token_id = self.tokenizer.eos_token_id
            if eos_token_id is None:
                raise ValueError("Tokenizer has no eos_token_id defined.")

        return pad_token_id, eos_token_id

    def generate_report(
        self,
        prompt: str,
        max_length: int = cf.MODEL.MAX_NEW_TOKENS,
        temperature: float = 0.3,
        top_p: float = 0.9,
        top_k: int = 50,
        repetition_penalty: float = 1.0,
        do_sample: bool = True,
        num_beams: int = 1, # Use num_beam > 1 ONLY if do_sample == False
        pad_token_id: int = None,
        eos_token_id: int = None,
        **kwargs):
        """
        Text generation from the model. Since we are using the outlines library,
         there is no need for tokenizing and decoding the prompt.
         The prompt, the structured output and the kwargs are passed to the generation.
        """

        # inputs = self.tokenizer(prompt, return_tensors="pt")

        pad_token_id, eos_token_id = self.prepare_token_ids(pad_token_id, eos_token_id)

        generation_args = {
            "max_length": max_length,
            "temperature": temperature,
            "top_p": top_p,
            "top_k": top_k,
            "repetition_penalty": repetition_penalty,
            "do_sample": do_sample,
            "num_beams": num_beams,
            "pad_token_id": pad_token_id,
            "eos_token_id": eos_token_id,
        }

        generation_args.update(kwargs)

        output = self.model(prompt, output_type=self.output_type, **generation_args)
        # outputs = self.model.generate(**inputs, **generation_args)
        # text = self.tokenizer.batch_decode(outputs, skip_special_tokens=True)[0]
        return output<|MERGE_RESOLUTION|>--- conflicted
+++ resolved
@@ -2,11 +2,8 @@
 """
 
 from mods.dataHandler import Report, DataHandler
-<<<<<<< HEAD
 from conf.projectConfig import Config as cf
-=======
-from ..conf.projectConfig import Config as cf
->>>>>>> 3c0de231
+
 
 class ReportGenerator:
 
